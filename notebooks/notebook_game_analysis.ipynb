{
  "cells": [
    {
      "cell_type": "markdown",
      "metadata": {
        "colab_type": "text",
        "id": "view-in-github"
      },
      "source": [
        "<a href=\"https://colab.research.google.com/github/MatteoOnger/algo-collusion-mm/blob/main/notebooks/notebook_game_analysis.ipynb\" target=\"_parent\"><img src=\"https://colab.research.google.com/assets/colab-badge.svg\" alt=\"Open In Colab\"/></a>"
      ]
    },
    {
      "cell_type": "markdown",
      "metadata": {
        "id": "EMTOP3utEbcK"
      },
      "source": [
        "# Algorithmic Collusion in Market Making - Offline Game Analysis"
      ]
    },
    {
      "cell_type": "markdown",
      "metadata": {
        "id": "CGZMs7D1J3fF"
      },
      "source": [
        "A notebook to find/check equilibria in the Glosten-Milgrom model."
      ]
    },
    {
      "cell_type": "markdown",
      "metadata": {
        "id": "FxmHCO7rFONX"
      },
      "source": [
        "## Notebook Initialization"
      ]
    },
    {
      "cell_type": "markdown",
      "metadata": {
        "id": "DResD4xyGhBX"
      },
      "source": [
        "### Colab Environment Setup"
      ]
    },
    {
      "cell_type": "code",
      "execution_count": null,
      "metadata": {
        "id": "UOP-nvvbEYvD"
      },
      "outputs": [],
      "source": [
        "# Do NOT run this cell in local environment - it's intended for Google Colab only.\n",
        "\n",
        "# Clone GitHub repository\n",
        "!git clone https://github.com/MatteoOnger/algo-collusion-mm.git\n",
        "\n",
        "# Set working directory\n",
        "%cd /content/algo-collusion-mm\n",
        "\n",
        "# Install dependencies\n",
        "!pip install --quiet ."
      ]
    },
    {
      "cell_type": "markdown",
      "metadata": {
        "id": "udKsn5GQHHt_"
      },
      "source": [
        "### Local Environment Setup"
      ]
    },
    {
      "cell_type": "code",
      "execution_count": 2,
      "metadata": {
        "id": "XOKNp7tDFKHo"
      },
      "outputs": [],
      "source": [
        "# Do NOT run this cell in Google Colab - it's intended for local Jupyter Notebooks only.\n",
        "\n",
        "# Autoreload imports\n",
        "%load_ext autoreload\n",
        "%autoreload 2\n",
        "\n",
        "# Select interactive backend for matplotlib\n",
        "%matplotlib widget"
      ]
    },
    {
      "cell_type": "markdown",
      "metadata": {},
      "source": [
        "## Offline Game Analysis"
      ]
    },
    {
      "cell_type": "code",
      "execution_count": 2,
      "metadata": {
        "id": "gxDHqYnXrDzE"
      },
      "outputs": [],
      "source": [
        "import itertools\n",
        "import numpy as np\n",
        "import os\n",
        "import time\n",
        "\n",
        "import algo_collusion_mm.utils.gtu as gtu\n",
        "import algo_collusion_mm.utils.storage as storage\n",
        "\n",
        "from datetime import datetime"
      ]
    },
    {
      "cell_type": "markdown",
      "metadata": {},
      "source": [
        "### Load data"
      ]
    },
    {
      "cell_type": "code",
      "execution_count": null,
      "metadata": {},
      "outputs": [],
      "source": [
        "saver = storage.ExperimentStorage(base_path=None)\n",
        "\n",
        "# Average final joint action frequency\n",
        "prof_jaf = saver.load_objects(os.path.join('..', 'experiments'))['results_list'][0][4].get_mean()[1]\n",
        "# Average final action frequency\n",
        "prof_af = saver.load_objects(os.path.join('..', 'experiments'))['results_list'][0][3].get_mean()[:, 1, :]"
      ]
    },
    {
      "cell_type": "markdown",
      "metadata": {},
      "source": [
        "### Find all NEs and CCEs"
      ]
    },
    {
      "cell_type": "code",
      "execution_count": null,
      "metadata": {},
      "outputs": [],
      "source": [
        "prices =  np.round(np.arange(0.0, 1.0 + 0.2, 0.2), 2)\n",
        "action_space = np.array([(ask, bid) for ask in prices for bid in prices if (ask  > bid)])\n",
        "\n",
        "n_makers = 2\n",
        "action_spaces = np.repeat(action_space[None, :], repeats=n_makers, axis=0)\n",
        "\n",
        "print(f'Action spaces shape: {action_spaces.shape}')\n",
        "\n",
        "joint_action_space, rewards = gtu.compute_joint_actions_and_rewards(action_spaces, true_value=0.5, tie_breaker='rand')\n",
        "\n",
        "print(f'Joint action space shape: {joint_action_space.shape}')\n",
        "print(f'Rewards shape: {rewards.shape}')\n",
        "print('--------------------------------------------')\n",
        "\n",
        "scaled_rewards = rewards\n",
        "\n",
        "start_time = time.time()\n",
        "print('Search pure CCEs:')\n",
        "\n",
        "for a in itertools.product(*[range(s) for s in rewards.shape[:-1]]):\n",
        "    prof = np.zeros(rewards.shape[:-1])\n",
        "    prof[a] = 1.0\n",
        "    if gtu.is_cce(scaled_rewards, prof):\n",
        "        print(f\"- {a} -> {str(joint_action_space[a].swapaxes(-1, -2)).replace('\\n', '')} is a CCE\")\n",
        "\n",
        "end_time = time.time()\n",
        "execution_time = end_time - start_time\n",
        "current_time = datetime.now().strftime('%Y-%m-%d %H:%M:%S')\n",
        "print(f'Done at {current_time} | Execution time: {execution_time:.2f} seconds')\n",
        "print('--------------------------------------------')\n",
        "\n",
        "start_time = time.time()\n",
        "print('Search pure NEs:')\n",
        "\n",
        "for a in itertools.product(*[range(s) for s in rewards.shape[:-1]]):\n",
        "    prof = np.zeros((n_makers, len(action_space)))\n",
        "    prof[np.arange(n_makers), a] = 1.0\n",
        "    if gtu.is_ne(scaled_rewards, prof):\n",
        "        print(f\"- {a} -> {str(joint_action_space[a].swapaxes(-1, -2)).replace('\\n', '')} is a NE\")\n",
        "\n",
        "end_time = time.time()\n",
        "execution_time = end_time - start_time\n",
        "current_time = datetime.now().strftime('%Y-%m-%d %H:%M:%S')\n",
        "print(f'Done at {current_time} | Execution time: {execution_time:.2f} seconds')\n",
        "print('--------------------------------------------')"
      ]
    },
    {
      "cell_type": "markdown",
      "metadata": {},
      "source": [
        "### Find best CCE"
      ]
    },
    {
      "cell_type": "code",
      "execution_count": null,
      "metadata": {},
      "outputs": [],
      "source": [
        "prices =  np.round(np.arange(0.0, 1.0 + 0.2, 0.2), 2)\n",
        "action_space = np.array([(ask, bid) for ask in prices for bid in prices if (ask  > bid)])\n",
        "\n",
        "n_makers = 2\n",
        "action_spaces = np.repeat(action_space[None, :], repeats=n_makers, axis=0)\n",
        "\n",
        "joint_action_space, rewards = gtu.compute_joint_actions_and_rewards(action_spaces, true_value=0.5, tie_breaker='rand')\n",
        "scaled_rewards = rewards\n",
        "\n",
        "prof, reward = gtu.find_best_cce(rewards, objective='social_welfare', solver='SCIPY')\n",
        "\n",
        "print(f'Search best CCE:')\n",
        "print(f'- Reward: {reward}')\n",
        "print(f'- Profile: {np.where(prof > 1e-05)}')\n",
        "print('--------------------------------------------')"
      ]
    },
    {
      "cell_type": "markdown",
      "metadata": {},
      "source": [
        "### Check NE and/or CCE"
      ]
    },
    {
      "cell_type": "code",
      "execution_count": null,
      "metadata": {},
      "outputs": [],
      "source": [
        "from algo_collusion_mm.utils.storage import ExperimentStorage\n",
        "\n",
        "saver = ExperimentStorage(base_path=None)\n",
        "results = saver.load_objects('..\\\\experiments\\\\m3')\n",
        "\n",
        "jaf = results['results_list'][0][4]\n",
        "ljaf = jaf.get_mean()[1]"
      ]
    },
    {
      "cell_type": "code",
      "execution_count": null,
      "metadata": {},
      "outputs": [],
      "source": [
        "prices =  np.round(np.arange(0.0, 1.0 + 0.2, 0.2), 2)\n",
        "action_space = np.array([(ask, bid) for ask in prices for bid in prices])\n",
        "\n",
        "n_makers = 2\n",
        "action_spaces = np.repeat(action_space[None, :], repeats=n_makers, axis=0)\n",
        "\n",
        "print('Action space:')\n",
        "for i in range(len(action_space)):\n",
        "    print(f' - {i} -> {action_space[i]}')\n",
        "\n",
        "joint_action_space, rewards = gtu.compute_joint_actions_and_rewards(action_spaces, true_value=0.5, tie_breaker='rand')\n",
        "\n",
        "print(f'Joint action space shape: {joint_action_space.shape}')\n",
        "print(f'Rewards shape: {rewards.shape}')\n",
        "print('--------------------------------------------')\n",
        "\n",
        "scaled_rewards = rewards\n",
        "\n",
        "print('Check CCE:')\n",
        "# prof = prof_jaf\n",
        "prof = np.zeros(rewards.shape[:-1])\n",
<<<<<<< HEAD
        "prof[(7, 7)] = 1.\n",
=======
        "prof[(24, 24)] = 0.0195\n",
        "# prof = ljaf\n",
        "\n",
>>>>>>> 70bb143f
        "print(f'Profile sum: {prof.sum()}')\n",
        "print(f'Expected reward: {(rewards * prof[..., None]).sum(axis=tuple((i for i in range(n_makers))))}')\n",
        "print(f'--> {gtu.is_cce(scaled_rewards, prof, strict=False, fast=False, verbose=True)}')\n",
        "print('--------------------------------------------')"
      ]
    },
    {
      "cell_type": "code",
      "execution_count": null,
      "metadata": {},
      "outputs": [],
      "source": [
        "prices =  np.round(np.arange(0.0, 1.0 + 0.2, 0.2), 2)\n",
        "action_space = np.array([(ask, bid) for ask in prices for bid in prices if (ask  > bid)])\n",
        "\n",
        "n_makers = 2\n",
        "action_spaces = np.repeat(action_space[None, :], repeats=n_makers, axis=0)\n",
        "\n",
        "print('Action space:')\n",
        "for i in range(len(action_space)):\n",
        "    print(f' - {i} -> {action_space[i]}')\n",
        "\n",
        "joint_action_space, rewards = gtu.compute_joint_actions_and_rewards(action_spaces, true_value=0.5, tie_breaker='rand')\n",
        "\n",
        "print(f'Joint action space shape: {joint_action_space.shape}')\n",
        "print(f'Rewards shape: {rewards.shape}')\n",
        "print('--------------------------------------------')\n",
        "\n",
        "scaled_rewards = rewards\n",
        "\n",
        "print('Check NE:')\n",
        "# prof = prof_af\n",
        "prof = np.zeros((n_makers, len(action_space)))\n",
        "prof[(0, 5)] = 1.\n",
        "prof[(1, 5)] = 1.\n",
        "print(f'Profile sum: {prof.sum(axis=1)}')\n",
        "print(f'Expected reward: {(rewards * ((prof.T @ prof) / (prof.T @ prof).sum())[..., None]).sum(axis=tuple((i for i in range(n_makers))))}')\n",
        "print(f' --> {gtu.is_ne(scaled_rewards, prof, strict=False, fast=False, verbose=True)}')\n",
        "print('--------------------------------------------')"
      ]
    }
  ],
  "metadata": {
    "colab": {
      "authorship_tag": "ABX9TyOmfK9UlpCsbmt8VYJqHDlz",
      "collapsed_sections": [
        "DResD4xyGhBX",
        "udKsn5GQHHt_"
      ],
      "include_colab_link": true,
      "provenance": []
    },
    "kernelspec": {
      "display_name": "rlvenv",
      "language": "python",
      "name": "python3"
    },
    "language_info": {
      "codemirror_mode": {
        "name": "ipython",
        "version": 3
      },
      "file_extension": ".py",
      "mimetype": "text/x-python",
      "name": "python",
      "nbconvert_exporter": "python",
      "pygments_lexer": "ipython3",
      "version": "3.13.11"
    }
  },
  "nbformat": 4,
  "nbformat_minor": 0
}<|MERGE_RESOLUTION|>--- conflicted
+++ resolved
@@ -279,13 +279,7 @@
         "print('Check CCE:')\n",
         "# prof = prof_jaf\n",
         "prof = np.zeros(rewards.shape[:-1])\n",
-<<<<<<< HEAD
         "prof[(7, 7)] = 1.\n",
-=======
-        "prof[(24, 24)] = 0.0195\n",
-        "# prof = ljaf\n",
-        "\n",
->>>>>>> 70bb143f
         "print(f'Profile sum: {prof.sum()}')\n",
         "print(f'Expected reward: {(rewards * prof[..., None]).sum(axis=tuple((i for i in range(n_makers))))}')\n",
         "print(f'--> {gtu.is_cce(scaled_rewards, prof, strict=False, fast=False, verbose=True)}')\n",
